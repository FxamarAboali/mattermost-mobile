--- conflicted
+++ resolved
@@ -13,11 +13,7 @@
 import {canEndCall, endCall, getEndCallMessage} from '@calls/actions/calls';
 import ClientError from '@client/rest/error';
 import {Events, Screens} from '@constants';
-<<<<<<< HEAD
-import {PostTypes} from '@constants/post';
-=======
-import {PostPriorityType} from '@constants/post';
->>>>>>> f913819b
+import {PostPriorityType, PostTypes} from '@constants/post';
 import {NOTIFY_ALL_MEMBERS} from '@constants/post_draft';
 import {useServerUrl} from '@context/server';
 import DraftUploadManager from '@managers/draft_upload_manager';
@@ -126,10 +122,7 @@
             channel_id: channelId,
             root_id: rootId,
             message: value,
-<<<<<<< HEAD
             type: (files[0]?.is_voice_recording ? PostTypes.VOICE_MESSAGE : '') as PostType,
-        };
-=======
         } as Post;
 
         if (Object.keys(postPriority).length) {
@@ -137,7 +130,6 @@
                 priority: postPriority,
             };
         }
->>>>>>> f913819b
 
         createPost(serverUrl, post, postFiles);
 
