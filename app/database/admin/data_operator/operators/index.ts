// Copyright (c) 2015-present Mattermost, Inc. All Rights Reserved.
// See LICENSE.txt for license information.

import {Q} from '@nozbe/watermelondb';
import Model from '@nozbe/watermelondb/Model';

import {MM_TABLES} from '@constants/database';
import App from '@typings/database/app';
import Channel from '@typings/database/channel';
import ChannelInfo from '@typings/database/channel_info';
import ChannelMembership from '@typings/database/channel_membership';
import CustomEmoji from '@typings/database/custom_emoji';
import {
    DataFactoryArgs,
    RawApp,
    RawChannel,
    RawChannelInfo,
    RawChannelMembership,
    RawCustomEmoji,
    RawDraft,
    RawFile,
    RawGlobal,
    RawGroup,
    RawGroupMembership,
    RawGroupsInChannel,
    RawGroupsInTeam,
    RawMyChannel,
    RawMyChannelSettings,
    RawMyTeam,
    RawPost,
    RawPostMetadata,
    RawPostsInChannel,
    RawPostsInThread,
    RawPreference,
    RawReaction,
    RawRole,
    RawServers,
    RawSlashCommand,
    RawSystem,
    RawTeam,
    RawTeamChannelHistory,
    RawTeamMembership,
    RawTeamSearchHistory,
    RawTermsOfService,
    RawUser,
} from '@typings/database/database';
import Draft from '@typings/database/draft';
import {OperationType} from '@typings/database/enums';
import File from '@typings/database/file';
import Global from '@typings/database/global';
import Group from '@typings/database/group';
import GroupMembership from '@typings/database/group_membership';
import GroupsInChannel from '@typings/database/groups_in_channel';
import GroupsInTeam from '@typings/database/groups_in_team';
import MyChannel from '@typings/database/my_channel';
import MyChannelSettings from '@typings/database/my_channel_settings';
import MyTeam from '@typings/database/my_team';
import Post from '@typings/database/post';
import PostMetadata from '@typings/database/post_metadata';
import PostsInChannel from '@typings/database/posts_in_channel';
import PostsInThread from '@typings/database/posts_in_thread';
import Preference from '@typings/database/preference';
import Reaction from '@typings/database/reaction';
import Role from '@typings/database/role';
import Servers from '@typings/database/servers';
import SlashCommand from '@typings/database/slash_command';
import System from '@typings/database/system';
import Team from '@typings/database/team';
import TeamChannelHistory from '@typings/database/team_channel_history';
import TeamMembership from '@typings/database/team_membership';
import TeamSearchHistory from '@typings/database/team_search_history';
import TermsOfService from '@typings/database/terms_of_service';
import User from '@typings/database/user';

const {APP, GLOBAL, SERVERS} = MM_TABLES.DEFAULT;
const {
    CHANNEL,
    CHANNEL_INFO,
    CHANNEL_MEMBERSHIP,
    CUSTOM_EMOJI,
    DRAFT,
    FILE,
    GROUP,
    GROUPS_IN_CHANNEL,
    GROUPS_IN_TEAM,
    GROUP_MEMBERSHIP,
    MY_CHANNEL,
    MY_CHANNEL_SETTINGS,
    MY_TEAM,
    POST,
    POSTS_IN_CHANNEL,
    POSTS_IN_THREAD,
    POST_METADATA,
    PREFERENCE,
    REACTION,
    ROLE,
    SLASH_COMMAND,
    SYSTEM,
    TEAM,
    TEAM_CHANNEL_HISTORY,
    TEAM_MEMBERSHIP,
    TEAM_SEARCH_HISTORY,
    TERMS_OF_SERVICE,
    USER,
} = MM_TABLES.SERVER;

/**
 * operateAppRecord: Prepares record of entity 'App' from the DEFAULT database for update or create actions.
 * @param {DataFactoryArgs} operator
 * @param {Database} operator.database
 * @param {MatchExistingRecord} operator.value
 * @returns {Promise<Model>}
 */
export const operateAppRecord = ({action, database, value}: DataFactoryArgs) => {
    const raw = value.raw as RawApp;
    const record = value.record as App;
    const isCreateAction = action === OperationType.CREATE;

    const generator = (app: App) => {
        app._raw.id = isCreateAction ? app.id : record.id;
        app.buildNumber = raw?.build_number;
        app.createdAt = raw?.created_at;
        app.versionNumber = raw?.version_number;
    };

    return operateBaseRecord({
        action,
        database,
        generator,
        tableName: APP,
        value,
    });
};

/**
 * operateGlobalRecord: Prepares record of entity 'Global' from the DEFAULT database for update or create actions.
 * @param {DataFactoryArgs} operator
 * @param {Database} operator.database
 * @param {MatchExistingRecord} operator.value
 * @returns {Promise<Model>}
 */
export const operateGlobalRecord = ({action, database, value}: DataFactoryArgs) => {
    const raw = value.raw as RawGlobal;
    const record = value.record as Global;
    const isCreateAction = action === OperationType.CREATE;

    const generator = (global: Global) => {
        global._raw.id = isCreateAction ? global.id : record.id;
        global.name = raw?.name;
        global.value = raw?.value;
    };

    return operateBaseRecord({
        action,
        database,
        generator,
        tableName: GLOBAL,
        value,
    });
};

/**
 * operateServersRecord: Prepares record of entity 'Servers' from the DEFAULT database for update or create actions.
 * @param {DataFactoryArgs} operator
 * @param {Database} operator.database
 * @param {MatchExistingRecord} operator.value
 * @returns {Promise<Model>}
 */
export const operateServersRecord = ({action, database, value}: DataFactoryArgs) => {
    const raw = value.raw as RawServers;
    const record = value.record as Servers;
    const isCreateAction = action === OperationType.CREATE;

    const generator = (servers: Servers) => {
        servers._raw.id = isCreateAction ? servers.id : record.id;
        servers.dbPath = raw?.db_path;
        servers.displayName = raw?.display_name;
        servers.mentionCount = raw?.mention_count;
        servers.unreadCount = raw?.unread_count;
        servers.url = raw?.url;
    };

    return operateBaseRecord({
        action,
        database,
        tableName: SERVERS,
        value,
        generator,
    });
};

/**
 * operateCustomEmojiRecord: Prepares record of entity 'CustomEmoji' from the SERVER database for update or create actions.
 * @param {DataFactoryArgs} operator
 * @param {Database} operator.database
 * @param {MatchExistingRecord} operator.value
 * @returns {Promise<Model>}
 */
export const operateCustomEmojiRecord = ({action, database, value}: DataFactoryArgs) => {
    const raw = value.raw as RawCustomEmoji;
    const record = value.record as CustomEmoji;
    const isCreateAction = action === OperationType.CREATE;

    // id of emoji comes from server response
    const generator = (emoji: CustomEmoji) => {
        emoji._raw.id = isCreateAction ? (raw?.id ?? emoji.id) : record.id;
        emoji.name = raw.name;
    };

    return operateBaseRecord({
        action,
        database,
        tableName: CUSTOM_EMOJI,
        value,
        generator,
    });
};

/**
 * operateRoleRecord: Prepares record of entity 'Role' from the SERVER database for update or create actions.
 * @param {DataFactoryArgs} operator
 * @param {Database} operator.database
 * @param {MatchExistingRecord} operator.value
 * @returns {Promise<Model>}
 */
export const operateRoleRecord = ({action, database, value}: DataFactoryArgs) => {
    const raw = value.raw as RawRole;
    const record = value.record as Role;
    const isCreateAction = action === OperationType.CREATE;

    // id of role comes from server response
    const generator = (role: Role) => {
        role._raw.id = isCreateAction ? (raw?.id ?? role.id) : record.id;
        role.name = raw?.name;
        role.permissions = raw?.permissions;
    };

    return operateBaseRecord({
        action,
        database,
        tableName: ROLE,
        value,
        generator,
    });
};

/**
 * operateSystemRecord: Prepares record of entity 'System' from the SERVER database for update or create actions.
 * @param {DataFactoryArgs} operator
 * @param {Database} operator.database
 * @param {MatchExistingRecord} operator.value
 * @returns {Promise<Model>}
 */
export const operateSystemRecord = ({action, database, value}: DataFactoryArgs) => {
    const raw = value.raw as RawSystem;
    const record = value.record as System;
    const isCreateAction = action === OperationType.CREATE;

    // id of system comes from server response
    const generator = (system: System) => {
        system._raw.id = isCreateAction ? (raw?.id ?? system.id) : record?.id;
        system.name = raw?.name;
        system.value = raw?.value;
    };

    return operateBaseRecord({
        action,
        database,
        tableName: SYSTEM,
        value,
        generator,
    });
};

/**
 * operateTermsOfServiceRecord: Prepares record of entity 'TermsOfService' from the SERVER database for update or create actions.
 * @param {DataFactoryArgs} operator
 * @param {Database} operator.database
 * @param {MatchExistingRecord} operator.value
 * @returns {Promise<Model>}
 */
export const operateTermsOfServiceRecord = ({action, database, value}: DataFactoryArgs) => {
    const raw = value.raw as RawTermsOfService;
    const record = value.record as TermsOfService;
    const isCreateAction = action === OperationType.CREATE;

    // id of TOS comes from server response
    const generator = (tos: TermsOfService) => {
        tos._raw.id = isCreateAction ? (raw?.id ?? tos.id) : record?.id;
        tos.acceptedAt = raw?.accepted_at;
    };

    return operateBaseRecord({
        action,
        database,
        tableName: TERMS_OF_SERVICE,
        value,
        generator,
    });
};

/**
 * operatePostRecord: Prepares record of entity 'Post' from the SERVER database for update or create actions.
 * @param {DataFactoryArgs} operator
 * @param {Database} operator.database
 * @param {MatchExistingRecord} operator.value
 * @returns {Promise<Model>}
 */
export const operatePostRecord = ({action, database, value}: DataFactoryArgs) => {
    const raw = value.raw as RawPost;
    const record = value.record as Post;
    const isCreateAction = action === OperationType.CREATE;

    // id of post comes from server response
    const generator = (post: Post) => {
        post._raw.id = isCreateAction ? (raw?.id ?? post.id) : record?.id;
        post.channelId = raw?.channel_id;
        post.createAt = raw?.create_at;
        post.deleteAt = raw?.delete_at || raw?.delete_at === 0 ? raw?.delete_at : 0;
        post.editAt = raw?.edit_at;
        post.updateAt = raw?.update_at;
        post.isPinned = raw!.is_pinned!;
        post.message = Q.sanitizeLikeString(raw?.message);
        post.userId = raw?.user_id;
        post.originalId = raw?.original_id ?? '';
        post.pendingPostId = raw?.pending_post_id ?? '';
        post.previousPostId = raw?.prev_post_id ?? '';
        post.rootId = raw?.root_id ?? '';
        post.type = raw?.type ?? '';
        post.props = raw?.props ?? {};
    };

    return operateBaseRecord({
        action,
        database,
        tableName: POST,
        value,
        generator,
    });
};

/**
 * operatePostInThreadRecord: Prepares record of entity 'POSTS_IN_THREAD' from the SERVER database for update or create actions.
 * @param {DataFactoryArgs} operator
 * @param {Database} operator.database
 * @param {MatchExistingRecord} operator.value
 * @returns {Promise<Model>}
 */
export const operatePostInThreadRecord = ({action, database, value}: DataFactoryArgs) => {
    const raw = value.raw as RawPostsInThread;
    const record = value.record as PostsInThread;
    const isCreateAction = action === OperationType.CREATE;

    const generator = (postsInThread: PostsInThread) => {
        postsInThread.postId = isCreateAction ? raw.post_id : record.id;
        postsInThread.earliest = raw.earliest;
        postsInThread.latest = raw.latest!;
    };

    return operateBaseRecord({
        action,
        database,
        tableName: POSTS_IN_THREAD,
        value,
        generator,
    });
};

/**
 * operateReactionRecord: Prepares record of entity 'REACTION' from the SERVER database for update or create actions.
 * @param {DataFactoryArgs} operator
 * @param {Database} operator.database
 * @param {MatchExistingRecord} operator.value
 * @returns {Promise<Model>}
 */
export const operateReactionRecord = ({action, database, value}: DataFactoryArgs) => {
    const raw = value.raw as RawReaction;
    const record = value.record as Reaction;
    const isCreateAction = action === OperationType.CREATE;

    // id of reaction comes from server response
    const generator = (reaction: Reaction) => {
        reaction._raw.id = isCreateAction ? reaction.id : record?.id;
        reaction.userId = raw.user_id;
        reaction.postId = raw.post_id;
        reaction.emojiName = raw.emoji_name;
        reaction.createAt = raw.create_at;
    };

    return operateBaseRecord({
        action,
        database,
        tableName: REACTION,
        value,
        generator,
    });
};

/**
 * operateFileRecord: Prepares record of entity 'FILE' from the SERVER database for update or create actions.
 * @param {DataFactoryArgs} operator
 * @param {Database} operator.database
 * @param {MatchExistingRecord} operator.value
 * @returns {Promise<Model>}
 */
export const operateFileRecord = ({action, database, value}: DataFactoryArgs) => {
    const raw = value.raw as RawFile;
    const record = value.record as File;
    const isCreateAction = action === OperationType.CREATE;

    // id of file comes from server response
    const generator = (file: File) => {
        file._raw.id = isCreateAction ? (raw?.id ?? file.id) : record?.id;
        file.postId = raw.post_id;
        file.name = raw.name;
        file.extension = raw.extension;
        file.size = raw.size;
        file.mimeType = raw?.mime_type ?? '';
        file.width = raw?.width ?? 0;
        file.height = raw?.height ?? 0;
        file.imageThumbnail = raw?.mini_preview ?? '';
        file.localPath = raw?.localPath ?? '';
    };

    return operateBaseRecord({
        action,
        database,
        tableName: FILE,
        value,
        generator,
    });
};

/**
 * operatePostMetadataRecord: Prepares record of entity 'POST_METADATA' from the SERVER database for update or create actions.
 * @param {DataFactoryArgs} operator
 * @param {Database} operator.database
 * @param {MatchExistingRecord} operator.value
 * @returns {Promise<Model>}
 */
export const operatePostMetadataRecord = ({action, database, value}: DataFactoryArgs) => {
    const raw = value.raw as RawPostMetadata;
    const record = value.record as PostMetadata;
    const isCreateAction = action === OperationType.CREATE;

    const generator = (postMeta: PostMetadata) => {
        postMeta._raw.id = isCreateAction ? postMeta.id : record.id;
        postMeta.data = raw.data;
        postMeta.postId = raw.postId;
        postMeta.type = raw.type;
    };

    return operateBaseRecord({
        action,
        database,
        tableName: POST_METADATA,
        value,
        generator,
    });
};

/**
 * operateDraftRecord: Prepares record of entity 'DRAFT' from the SERVER database for update or create actions.
 * @param {DataFactoryArgs} operator
 * @param {Database} operator.database
 * @param {MatchExistingRecord} operator.value
 * @returns {Promise<Model>}
 */
export const operateDraftRecord = ({action, database, value}: DataFactoryArgs) => {
    const emptyFileInfo: FileInfo[] = [];
    const raw = value.raw as RawDraft;

    // Draft is client side only; plus you would only be creating/deleting one
    const generator = (draft: Draft) => {
        draft._raw.id = draft.id;
        draft.rootId = raw?.root_id ?? '';
        draft.message = raw?.message ?? '';
        draft.channelId = raw?.channel_id ?? '';
        draft.files = raw?.files ?? emptyFileInfo;
    };

    return operateBaseRecord({
        action,
        database,
        tableName: DRAFT,
        value,
        generator,
    });
};

/**
 * operatePostsInChannelRecord: Prepares record of entity 'POSTS_IN_CHANNEL' from the SERVER database for update or create actions.
 * @param {DataFactoryArgs} operator
 * @param {Database} operator.database
 * @param {MatchExistingRecord} operator.value
 * @returns {Promise<Model>}
 */
export const operatePostsInChannelRecord = ({action, database, value}: DataFactoryArgs) => {
    const raw = value.raw as RawPostsInChannel;
    const record = value.record as PostsInChannel;
    const isCreateAction = action === OperationType.CREATE;

    const generator = (postsInChannel: PostsInChannel) => {
        postsInChannel._raw.id = isCreateAction ? postsInChannel.id : record.id;
        postsInChannel.channelId = raw.channel_id;
        postsInChannel.earliest = raw.earliest;
        postsInChannel.latest = raw.latest;
    };

    return operateBaseRecord({
        action,
        database,
        tableName: POSTS_IN_CHANNEL,
        value,
        generator,
    });
};

/**
 * operateUserRecord: Prepares record of entity 'USER' from the SERVER database for update or create actions.
 * @param {DataFactoryArgs} operator
 * @param {Database} operator.database
 * @param {MatchExistingRecord} operator.value
 * @returns {Promise<Model>}
 */
export const operateUserRecord = ({action, database, value}: DataFactoryArgs) => {
    const raw = value.raw as RawUser;
    const record = value.record as User;
    const isCreateAction = action === OperationType.CREATE;

    // id of user comes from server response
    const generator = (user: User) => {
        user._raw.id = isCreateAction ? (raw?.id ?? user.id) : record?.id;
        user.authService = raw.auth_service;
        user.deleteAt = raw.delete_at;
        user.updateAt = raw.update_at;
        user.email = raw.email;
        user.firstName = raw.first_name;
        user.isGuest = raw.roles.includes('system_guest');
        user.lastName = raw.last_name;
        user.lastPictureUpdate = raw.last_picture_update;
        user.locale = raw.locale;
        user.nickname = raw.nickname;
        user.position = raw?.position ?? '';
        user.roles = raw.roles;
        user.username = raw.username;
        user.notifyProps = raw.notify_props;
        user.props = raw.props;
        user.timezone = raw.timezone;
        user.isBot = raw.is_bot;
    };

    return operateBaseRecord({
        action,
        database,
        tableName: USER,
        value,
        generator,
    });
};

/**
 * operatePreferenceRecord: Prepares record of entity 'PREFERENCE' from the SERVER database for update or create actions.
 * @param {DataFactoryArgs} operator
 * @param {Database} operator.database
 * @param {MatchExistingRecord} operator.value
 * @returns {Promise<Model>}
 */
export const operatePreferenceRecord = ({action, database, value}: DataFactoryArgs) => {
    const raw = value.raw as RawPreference;
    const record = value.record as Preference;
    const isCreateAction = action === OperationType.CREATE;

    // id of preference comes from server response
    const generator = (preference: Preference) => {
        preference._raw.id = isCreateAction ? preference.id : record?.id;
        preference.category = raw.category;
        preference.name = raw.name;
        preference.userId = raw.user_id;
        preference.value = raw.value;
    };

    return operateBaseRecord({
        action,
        database,
        tableName: PREFERENCE,
        value,
        generator,
    });
};

/**
 * operatePreferenceRecord: Prepares record of entity 'TEAM_MEMBERSHIP' from the SERVER database for update or create actions.
 * @param {DataFactoryArgs} operator
 * @param {Database} operator.database
 * @param {MatchExistingRecord} operator.value
 * @returns {Promise<Model>}
 */
export const operateTeamMembershipRecord = ({action, database, value}: DataFactoryArgs) => {
    const raw = value.raw as RawTeamMembership;
    const record = value.record as TeamMembership;
    const isCreateAction = action === OperationType.CREATE;

    // id of preference comes from server response
    const generator = (teamMembership: TeamMembership) => {
        teamMembership._raw.id = isCreateAction ? teamMembership.id : record?.id;
        teamMembership.teamId = raw.team_id;
        teamMembership.userId = raw.user_id;
    };

    return operateBaseRecord({
        action,
        database,
        tableName: TEAM_MEMBERSHIP,
        value,
        generator,
    });
};

/**
 * operateGroupMembershipRecord: Prepares record of entity 'GROUP_MEMBERSHIP' from the SERVER database for update or create actions.
 * @param {DataFactoryArgs} operator
 * @param {Database} operator.database
 * @param {MatchExistingRecord} operator.value
 * @returns {Promise<Model>}
 */
export const operateGroupMembershipRecord = ({action, database, value}: DataFactoryArgs) => {
    const raw = value.raw as RawGroupMembership;
    const record = value.record as GroupMembership;
    const isCreateAction = action === OperationType.CREATE;

    // id of preference comes from server response
    const generator = (groupMember: GroupMembership) => {
        groupMember._raw.id = isCreateAction ? groupMember.id : record?.id;
        groupMember.groupId = raw.group_id;
        groupMember.userId = raw.user_id;
    };

    return operateBaseRecord({
        action,
        database,
        tableName: GROUP_MEMBERSHIP,
        value,
        generator,
    });
};

/**
 * operateChannelMembershipRecord: Prepares record of entity 'CHANNEL_MEMBERSHIP' from the SERVER database for update or create actions.
 * @param {DataFactoryArgs} operator
 * @param {Database} operator.database
 * @param {MatchExistingRecord} operator.value
 * @returns {Promise<Model>}
 */
export const operateChannelMembershipRecord = ({action, database, value}: DataFactoryArgs) => {
    const raw = value.raw as RawChannelMembership;
    const record = value.record as ChannelMembership;
    const isCreateAction = action === OperationType.CREATE;

    // id of preference comes from server response
    const generator = (channelMember: ChannelMembership) => {
        channelMember._raw.id = isCreateAction ? channelMember.id : record?.id;
        channelMember.channelId = raw.channel_id;
        channelMember.userId = raw.user_id;
    };

    return operateBaseRecord({
        action,
        database,
        tableName: CHANNEL_MEMBERSHIP,
        value,
        generator,
    });
};

/**
 * operateGroupRecord: Prepares record of entity 'GROUP' from the SERVER database for update or create actions.
 * @param {DataFactory} operator
 * @param {Database} operator.database
 * @param {MatchExistingRecord} operator.value
 * @returns {Promise<Model>}
 */
export const operateGroupRecord = ({action, database, value}: DataFactoryArgs) => {
    const raw = value.raw as RawGroup;
    const record = value.record as Group;
    const isCreateAction = action === OperationType.CREATE;

    // id of preference comes from server response
    const generator = (group: Group) => {
        group._raw.id = isCreateAction ? (raw?.id ?? group.id) : record?.id;
        group.name = raw.name;
        group.displayName = raw.display_name;
    };

    return operateBaseRecord({
        action,
        database,
        tableName: GROUP,
        value,
        generator,
    });
};

/**
 * operateGroupsInTeamRecord: Prepares record of entity 'GROUPS_IN_TEAM' from the SERVER database for update or create actions.
 * @param {DataFactory} operator
 * @param {Database} operator.database
 * @param {MatchExistingRecord} operator.value
 * @returns {Promise<Model>}
 */
export const operateGroupsInTeamRecord = ({action, database, value}: DataFactoryArgs) => {
    const raw = value.raw as RawGroupsInTeam;
    const record = value.record as GroupsInTeam;
    const isCreateAction = action === OperationType.CREATE;

    // FIXME : should include memberCount and timezoneCount or will it be by update action?

    const generator = (groupsInTeam: GroupsInTeam) => {
        groupsInTeam._raw.id = isCreateAction ? groupsInTeam.id : record?.id;
        groupsInTeam.teamId = raw.team_id;
        groupsInTeam.groupId = raw.group_id;
    };

    return operateBaseRecord({
        action,
        database,
        tableName: GROUPS_IN_TEAM,
        value,
        generator,
    });
};

/**
 * operateGroupsInChannelRecord: Prepares record of entity 'GROUPS_IN_CHANNEL' from the SERVER database for update or create actions.
 * @param {DataFactory} operator
 * @param {Database} operator.database
 * @param {MatchExistingRecord} operator.value
 * @returns {Promise<Model>}
 */
export const operateGroupsInChannelRecord = ({action, database, value}: DataFactoryArgs) => {
    const raw = value.raw as RawGroupsInChannel;
    const record = value.record as GroupsInChannel;
    const isCreateAction = action === OperationType.CREATE;

    // FIXME : should include memberCount and timezoneCount or will it be by update action?
    const generator = (groupsInChannel: GroupsInChannel) => {
        groupsInChannel._raw.id = isCreateAction ? groupsInChannel.id : record?.id;
        groupsInChannel.channelId = raw.channel_id;
        groupsInChannel.groupId = raw.group_id;
        groupsInChannel.memberCount = raw.member_count;
        groupsInChannel.timezoneCount = raw.timezone_count;
    };

    return operateBaseRecord({
        action,
        database,
        tableName: GROUPS_IN_CHANNEL,
        value,
        generator,
    });
};

/**
 * operateTeamRecord: Prepares record of entity 'TEAM' from the SERVER database for update or create actions.
 * @param {DataFactory} operator
 * @param {Database} operator.database
 * @param {MatchExistingRecord} operator.value
 * @returns {Promise<Model>}
 */
<<<<<<< HEAD
export const operateTeamRecord = ({action, database, value}: DataFactoryArgs) => {
=======
export const operateTeamRecord = async ({action, database, value}: DataFactoryArgs) => {
>>>>>>> 661904fb
    const raw = value.raw as RawTeam;
    const record = value.record as Team;
    const isCreateAction = action === OperationType.CREATE;

    // id of team comes from server response
    const generator = (team: Team) => {
        team._raw.id = isCreateAction ? (raw?.id ?? team.id) : record?.id;
        team.isAllowOpenInvite = raw.allow_open_invite;
        team.description = raw.description;
        team.displayName = raw.display_name;
        team.name = raw.name;
        team.updateAt = raw.update_at;
        team.type = raw.type;
        team.allowedDomains = raw.allowed_domains;
        team.isGroupConstrained = Boolean(raw.group_constrained);
        team.lastTeamIconUpdatedAt = raw.last_team_icon_update;
    };

    return operateBaseRecord({
        action,
        database,
        tableName: TEAM,
        value,
        generator,
    });
};

/**
 * operateTeamChannelHistoryRecord: Prepares record of entity 'TEAM_CHANNEL_HISTORY' from the SERVER database for update or create actions.
 * @param {DataFactory} operator
 * @param {Database} operator.database
 * @param {MatchExistingRecord} operator.value
 * @returns {Promise<Model>}
 */
<<<<<<< HEAD
export const operateTeamChannelHistoryRecord = ({action, database, value}: DataFactoryArgs) => {
=======
export const operateTeamChannelHistoryRecord = async ({action, database, value}: DataFactoryArgs) => {
>>>>>>> 661904fb
    const raw = value.raw as RawTeamChannelHistory;
    const record = value.record as TeamChannelHistory;
    const isCreateAction = action === OperationType.CREATE;

    const generator = (teamChannelHistory: TeamChannelHistory) => {
        teamChannelHistory._raw.id = isCreateAction ? (teamChannelHistory.id) : record?.id;
        teamChannelHistory.teamId = raw.team_id;
        teamChannelHistory.channelIds = raw.channel_ids;
    };

    return operateBaseRecord({
        action,
        database,
        tableName: TEAM_CHANNEL_HISTORY,
        value,
        generator,
    });
};

/**
 * operateTeamSearchHistoryRecord: Prepares record of entity 'TEAM_SEARCH_HISTORY' from the SERVER database for update or create actions.
 * @param {DataFactory} operator
 * @param {Database} operator.database
 * @param {MatchExistingRecord} operator.value
 * @returns {Promise<Model>}
 */
<<<<<<< HEAD
export const operateTeamSearchHistoryRecord = ({action, database, value}: DataFactoryArgs) => {
=======
export const operateTeamSearchHistoryRecord = async ({action, database, value}: DataFactoryArgs) => {
>>>>>>> 661904fb
    const raw = value.raw as RawTeamSearchHistory;
    const record = value.record as TeamSearchHistory;
    const isCreateAction = action === OperationType.CREATE;

    const generator = (teamSearchHistory: TeamSearchHistory) => {
        teamSearchHistory._raw.id = isCreateAction ? (teamSearchHistory.id) : record?.id;
        teamSearchHistory.createdAt = raw.created_at;
        teamSearchHistory.displayTerm = raw.display_term;
        teamSearchHistory.term = raw.term;
        teamSearchHistory.teamId = raw.team_id;
    };

    return operateBaseRecord({
        action,
        database,
        tableName: TEAM_SEARCH_HISTORY,
        value,
        generator,
    });
};

/**
 * operateSlashCommandRecord: Prepares record of entity 'SLASH_COMMAND' from the SERVER database for update or create actions.
 * @param {DataFactory} operator
 * @param {Database} operator.database
 * @param {MatchExistingRecord} operator.value
 * @returns {Promise<Model>}
 */
<<<<<<< HEAD
export const operateSlashCommandRecord = ({action, database, value}: DataFactoryArgs) => {
=======
export const operateSlashCommandRecord = async ({action, database, value}: DataFactoryArgs) => {
>>>>>>> 661904fb
    const raw = value.raw as RawSlashCommand;
    const record = value.record as SlashCommand;
    const isCreateAction = action === OperationType.CREATE;

    // id of team comes from server response
    const generator = (slashCommand: SlashCommand) => {
        slashCommand._raw.id = isCreateAction ? (raw?.id ?? slashCommand.id) : record?.id;
        slashCommand.isAutoComplete = raw.auto_complete;
        slashCommand.description = raw.description;
        slashCommand.displayName = raw.display_name;
        slashCommand.hint = raw.auto_complete_hint;
        slashCommand.method = raw.method;
        slashCommand.teamId = raw.team_id;
        slashCommand.token = raw.token;
        slashCommand.trigger = raw.trigger;
        slashCommand.updateAt = raw.update_at;
    };

    return operateBaseRecord({
        action,
        database,
        tableName: SLASH_COMMAND,
        value,
        generator,
    });
};

/**
 * operateMyTeamRecord: Prepares record of entity 'MY_TEAM' from the SERVER database for update or create actions.
 * @param {DataFactory} operator
 * @param {Database} operator.database
 * @param {MatchExistingRecord} operator.value
 * @returns {Promise<Model>}
 */
<<<<<<< HEAD
export const operateMyTeamRecord = ({action, database, value}: DataFactoryArgs) => {
=======
export const operateMyTeamRecord = async ({action, database, value}: DataFactoryArgs) => {
>>>>>>> 661904fb
    const raw = value.raw as RawMyTeam;
    const record = value.record as MyTeam;
    const isCreateAction = action === OperationType.CREATE;

    const generator = (myTeam: MyTeam) => {
        myTeam._raw.id = isCreateAction ? myTeam.id : record?.id;
        myTeam.teamId = raw.team_id;
        myTeam.roles = raw.roles;
        myTeam.isUnread = raw.is_unread;
        myTeam.mentionsCount = raw.mentions_count;
    };

    return operateBaseRecord({
        action,
        database,
        tableName: MY_TEAM,
        value,
        generator,
    });
};

/**
 * operateChannelRecord: Prepares record of entity 'CHANNEL' from the SERVER database for update or create actions.
 * @param {DataFactory} operator
 * @param {Database} operator.database
 * @param {MatchExistingRecord} operator.value
 * @returns {Promise<Model>}
 */
<<<<<<< HEAD
export const operateChannelRecord = ({action, database, value}: DataFactoryArgs) => {
=======
export const operateChannelRecord = async ({action, database, value}: DataFactoryArgs) => {
>>>>>>> 661904fb
    const raw = value.raw as RawChannel;
    const record = value.record as Channel;
    const isCreateAction = action === OperationType.CREATE;

    // id of team comes from server response
    const generator = (channel: Channel) => {
        channel._raw.id = isCreateAction ? (raw?.id ?? channel.id) : record?.id;
        channel.createAt = raw.create_at;
        channel.creatorId = raw.creator_id;
        channel.deleteAt = raw.delete_at;
        channel.displayName = raw.display_name;
        channel.isGroupConstrained = Boolean(raw.group_constrained);
        channel.name = raw.name;
        channel.teamId = raw.team_id;
        channel.type = raw.type;
    };

    return operateBaseRecord({
        action,
        database,
        tableName: CHANNEL,
        value,
        generator,
    });
};

/**
 * operateMyChannelSettingsRecord: Prepares record of entity 'MY_CHANNEL_SETTINGS' from the SERVER database for update or create actions.
 * @param {DataFactory} operator
 * @param {Database} operator.database
 * @param {MatchExistingRecord} operator.value
 * @returns {Promise<Model>}
 */
<<<<<<< HEAD
export const operateMyChannelSettingsRecord = ({action, database, value}: DataFactoryArgs) => {
=======
export const operateMyChannelSettingsRecord = async ({action, database, value}: DataFactoryArgs) => {
>>>>>>> 661904fb
    const raw = value.raw as RawMyChannelSettings;
    const record = value.record as MyChannelSettings;
    const isCreateAction = action === OperationType.CREATE;

    const generator = (myChannelSetting: MyChannelSettings) => {
        myChannelSetting._raw.id = isCreateAction ? myChannelSetting.id : record?.id;
        myChannelSetting.channelId = raw.channel_id;
        myChannelSetting.notifyProps = raw.notify_props;
    };

    return operateBaseRecord({
        action,
        database,
        tableName: MY_CHANNEL_SETTINGS,
        value,
        generator,
    });
};

/**
 * operateChannelInfoRecord: Prepares record of entity 'CHANNEL_INFO' from the SERVER database for update or create actions.
 * @param {DataFactory} operator
 * @param {Database} operator.database
 * @param {MatchExistingRecord} operator.value
 * @returns {Promise<Model>}
 */
<<<<<<< HEAD
export const operateChannelInfoRecord = ({action, database, value}: DataFactoryArgs) => {
=======
export const operateChannelInfoRecord = async ({action, database, value}: DataFactoryArgs) => {
>>>>>>> 661904fb
    const raw = value.raw as RawChannelInfo;
    const record = value.record as ChannelInfo;
    const isCreateAction = action === OperationType.CREATE;

    const generator = (channelInfo: ChannelInfo) => {
        channelInfo._raw.id = isCreateAction ? channelInfo.id : record?.id;
        channelInfo.channelId = raw.channel_id;
        channelInfo.guestCount = raw.guest_count;
        channelInfo.header = raw.header;
        channelInfo.memberCount = raw.member_count;
        channelInfo.pinned_post_count = raw.pinned_post_count;
        channelInfo.purpose = raw.purpose;
    };

    return operateBaseRecord({
        action,
        database,
        tableName: CHANNEL_INFO,
        value,
        generator,
    });
};

/**
 * operateMyChannelRecord: Prepares record of entity 'MY_CHANNEL' from the SERVER database for update or create actions.
 * @param {DataFactory} operator
 * @param {Database} operator.database
 * @param {MatchExistingRecord} operator.value
 * @returns {Promise<Model>}
 */
<<<<<<< HEAD
export const operateMyChannelRecord = ({action, database, value}: DataFactoryArgs) => {
=======
export const operateMyChannelRecord = async ({action, database, value}: DataFactoryArgs) => {
>>>>>>> 661904fb
    const raw = value.raw as RawMyChannel;
    const record = value.record as MyChannel;
    const isCreateAction = action === OperationType.CREATE;

    const generator = (myChannel: MyChannel) => {
        myChannel._raw.id = isCreateAction ? myChannel.id : record?.id;
        myChannel.channelId = raw.channel_id;
        myChannel.roles = raw.roles;
        myChannel.messageCount = raw.message_count;
        myChannel.mentionsCount = raw.mentions_count;
        myChannel.lastPostAt = raw.last_post_at;
        myChannel.lastViewedAt = raw.last_viewed_at;
    };

    return operateBaseRecord({
        action,
        database,
        tableName: MY_CHANNEL,
        value,
        generator,
    });
};

/**
 * operateBaseRecord:  This is the last step for each operator and depending on the 'action', it will either prepare an
 * existing record for UPDATE or prepare a collection for CREATE
 *
 * @param {DataFactoryArgs} operatorBase
 * @param {Database} operatorBase.database
 * @param {string} operatorBase.tableName
 * @param {MatchExistingRecord} operatorBase.value
 * @param {((DataFactoryArgs) => void)} operatorBase.generator
 * @returns {Promise<Model>}
 */
const operateBaseRecord = async ({action, database, tableName, value, generator}: DataFactoryArgs): Promise<Model> => {
    if (action === OperationType.UPDATE) {
    // Two possible scenarios:
    // 1. We are dealing with either duplicates here and if so, we'll update instead of create
    // 2. This is just a normal update operation

        const record = value.record as Model;
        return record.prepareUpdate(() => generator!(record));
    }

    // Two possible scenarios
    // 1. We don't have a record yet to update; so we create it
    // 2. This is just a normal create operation
    return database.collections.get(tableName!).prepareCreate(generator);
};<|MERGE_RESOLUTION|>--- conflicted
+++ resolved
@@ -767,11 +767,7 @@
  * @param {MatchExistingRecord} operator.value
  * @returns {Promise<Model>}
  */
-<<<<<<< HEAD
 export const operateTeamRecord = ({action, database, value}: DataFactoryArgs) => {
-=======
-export const operateTeamRecord = async ({action, database, value}: DataFactoryArgs) => {
->>>>>>> 661904fb
     const raw = value.raw as RawTeam;
     const record = value.record as Team;
     const isCreateAction = action === OperationType.CREATE;
@@ -806,11 +802,7 @@
  * @param {MatchExistingRecord} operator.value
  * @returns {Promise<Model>}
  */
-<<<<<<< HEAD
 export const operateTeamChannelHistoryRecord = ({action, database, value}: DataFactoryArgs) => {
-=======
-export const operateTeamChannelHistoryRecord = async ({action, database, value}: DataFactoryArgs) => {
->>>>>>> 661904fb
     const raw = value.raw as RawTeamChannelHistory;
     const record = value.record as TeamChannelHistory;
     const isCreateAction = action === OperationType.CREATE;
@@ -837,11 +829,7 @@
  * @param {MatchExistingRecord} operator.value
  * @returns {Promise<Model>}
  */
-<<<<<<< HEAD
 export const operateTeamSearchHistoryRecord = ({action, database, value}: DataFactoryArgs) => {
-=======
-export const operateTeamSearchHistoryRecord = async ({action, database, value}: DataFactoryArgs) => {
->>>>>>> 661904fb
     const raw = value.raw as RawTeamSearchHistory;
     const record = value.record as TeamSearchHistory;
     const isCreateAction = action === OperationType.CREATE;
@@ -870,11 +858,7 @@
  * @param {MatchExistingRecord} operator.value
  * @returns {Promise<Model>}
  */
-<<<<<<< HEAD
 export const operateSlashCommandRecord = ({action, database, value}: DataFactoryArgs) => {
-=======
-export const operateSlashCommandRecord = async ({action, database, value}: DataFactoryArgs) => {
->>>>>>> 661904fb
     const raw = value.raw as RawSlashCommand;
     const record = value.record as SlashCommand;
     const isCreateAction = action === OperationType.CREATE;
@@ -909,11 +893,7 @@
  * @param {MatchExistingRecord} operator.value
  * @returns {Promise<Model>}
  */
-<<<<<<< HEAD
 export const operateMyTeamRecord = ({action, database, value}: DataFactoryArgs) => {
-=======
-export const operateMyTeamRecord = async ({action, database, value}: DataFactoryArgs) => {
->>>>>>> 661904fb
     const raw = value.raw as RawMyTeam;
     const record = value.record as MyTeam;
     const isCreateAction = action === OperationType.CREATE;
@@ -942,11 +922,7 @@
  * @param {MatchExistingRecord} operator.value
  * @returns {Promise<Model>}
  */
-<<<<<<< HEAD
 export const operateChannelRecord = ({action, database, value}: DataFactoryArgs) => {
-=======
-export const operateChannelRecord = async ({action, database, value}: DataFactoryArgs) => {
->>>>>>> 661904fb
     const raw = value.raw as RawChannel;
     const record = value.record as Channel;
     const isCreateAction = action === OperationType.CREATE;
@@ -980,11 +956,7 @@
  * @param {MatchExistingRecord} operator.value
  * @returns {Promise<Model>}
  */
-<<<<<<< HEAD
 export const operateMyChannelSettingsRecord = ({action, database, value}: DataFactoryArgs) => {
-=======
-export const operateMyChannelSettingsRecord = async ({action, database, value}: DataFactoryArgs) => {
->>>>>>> 661904fb
     const raw = value.raw as RawMyChannelSettings;
     const record = value.record as MyChannelSettings;
     const isCreateAction = action === OperationType.CREATE;
@@ -1011,11 +983,7 @@
  * @param {MatchExistingRecord} operator.value
  * @returns {Promise<Model>}
  */
-<<<<<<< HEAD
 export const operateChannelInfoRecord = ({action, database, value}: DataFactoryArgs) => {
-=======
-export const operateChannelInfoRecord = async ({action, database, value}: DataFactoryArgs) => {
->>>>>>> 661904fb
     const raw = value.raw as RawChannelInfo;
     const record = value.record as ChannelInfo;
     const isCreateAction = action === OperationType.CREATE;
@@ -1046,11 +1014,7 @@
  * @param {MatchExistingRecord} operator.value
  * @returns {Promise<Model>}
  */
-<<<<<<< HEAD
 export const operateMyChannelRecord = ({action, database, value}: DataFactoryArgs) => {
-=======
-export const operateMyChannelRecord = async ({action, database, value}: DataFactoryArgs) => {
->>>>>>> 661904fb
     const raw = value.raw as RawMyChannel;
     const record = value.record as MyChannel;
     const isCreateAction = action === OperationType.CREATE;
