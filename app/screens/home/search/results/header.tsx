// Copyright (c) 2015-present Mattermost, Inc. All Rights Reserved.
// See LICENSE.txt for license information.
import React, {useCallback, useMemo} from 'react';
import {useIntl} from 'react-intl';
import {View} from 'react-native';
import {useSafeAreaInsets} from 'react-native-safe-area-context';

import Badge from '@components/badge';
import CompassIcon from '@components/compass_icon';
import {useTheme} from '@context/theme';
import {useIsTablet} from '@hooks/device';
import {SEPARATOR_MARGIN, SEPARATOR_MARGIN_TABLET, TITLE_HEIGHT} from '@screens/bottom_sheet/content';
import {bottomSheet} from '@screens/navigation';
import {FileFilter, FileFilters} from '@utils/file';
import {bottomSheetSnapPoint} from '@utils/helpers';
import {TabTypes, TabType} from '@utils/search';
import {changeOpacity, makeStyleSheetFromTheme} from '@utils/theme';

import TeamPickerIcon from '../team_picker_icon';

import Filter, {DIVIDERS_HEIGHT, FILTER_ITEM_HEIGHT, NUMBER_FILTER_ITEMS} from './filter';
import SelectButton from './header_button';

type Props = {
    onTabSelect: (tab: TabType) => void;
    onFilterChanged: (filter: FileFilter) => void;
    selectedTab: TabType;
    selectedFilter: FileFilter;
    numberMessages: number;
    numberFiles: number;
    setTeamId: (id: string) => void;
    teamId: string;
}

const getStyleFromTheme = makeStyleSheetFromTheme((theme: Theme) => {
    return {
        container: {
<<<<<<< HEAD

            backgroundColor: 'orange',

            // backgroundColor: theme.centerChannelBg,
            marginTop: 10,

            // paddingHorizontal: 12,
            flexDirection: 'row',

            // paddingVertical: 12,
            flexGrow: 0,
            height: HEADER_HEIGHT,
            alignItems: 'center',
=======
            marginTop: 10,
            backgroundColor: theme.centerChannelBg,
            borderBottomWidth: 1,
            borderBottomColor: changeOpacity(theme.centerChannelColor, 0.1),
        },
        buttonsContainer: {
            marginBottom: 12,
            paddingHorizontal: 12,
            flexDirection: 'row',
>>>>>>> f55976a2
        },
        filter: {
            alignItems: 'center',
            flexDirection: 'row',
            marginLeft: 'auto',
        },
    };
});

const Header = ({
    teamId,
    setTeamId,
    onTabSelect,
    onFilterChanged,
    numberMessages,
    numberFiles,
    selectedTab,
    selectedFilter,
}: Props) => {
    const theme = useTheme();
    const styles = getStyleFromTheme(theme);
    const intl = useIntl();
    const {bottom} = useSafeAreaInsets();
    const isTablet = useIsTablet();

    const messagesText = intl.formatMessage({id: 'screen.search.header.messages', defaultMessage: 'Messages'});
    const filesText = intl.formatMessage({id: 'screen.search.header.files', defaultMessage: 'Files'});
    const title = intl.formatMessage({id: 'screen.search.results.filter.title', defaultMessage: 'Filter by file type'});

    const showFilterIcon = selectedTab === TabTypes.FILES;
    const hasFilters = selectedFilter !== FileFilters.ALL;

    const handleMessagesPress = useCallback(() => {
        onTabSelect(TabTypes.MESSAGES);
    }, [onTabSelect]);

    const handleFilesPress = useCallback(() => {
        onTabSelect(TabTypes.FILES);
    }, [onTabSelect]);

    const snapPoints = useMemo(() => {
        return [
            bottomSheetSnapPoint(
                NUMBER_FILTER_ITEMS,
                FILTER_ITEM_HEIGHT,
                bottom,
            ) + TITLE_HEIGHT + DIVIDERS_HEIGHT + (isTablet ? SEPARATOR_MARGIN_TABLET : SEPARATOR_MARGIN),
            10];
    }, []);

    const handleFilterPress = useCallback(() => {
        const renderContent = () => {
            return (
                <Filter
                    initialFilter={selectedFilter}
                    setFilter={onFilterChanged}
                    title={title}
                />
            );
        };
        bottomSheet({
            closeButtonId: 'close-search-filters',
            renderContent,
            snapPoints,
            theme,
            title,
        });
    }, [selectedFilter]);

    return (
        <View style={styles.container}>
            <View style={styles.buttonsContainer}>
                <SelectButton
                    selected={selectedTab === TabTypes.MESSAGES}
                    onPress={handleMessagesPress}
                    text={`${messagesText} (${numberMessages})`}
                />
                <SelectButton
                    selected={selectedTab === TabTypes.FILES}
                    onPress={handleFilesPress}
                    text={`${filesText} (${numberFiles})`}
                />
                <View
                    style={styles.filter}
                >
                    {showFilterIcon &&
                    <>
                        <CompassIcon
                            name={'filter-variant'}
                            size={24}
                            color={changeOpacity(theme.centerChannelColor, 0.56)}
                            onPress={handleFilterPress}
                        />
                        <Badge
                            borderColor={theme.buttonBg}
                            backgroundColor={theme.buttonBg}
                            visible={hasFilters}
                            testID={'search.filters.badge'}
                            value={-1}
                        />
                    </>
                    }
                    <TeamPickerIcon
                        size={32}
                        divider={true}
                        setTeamId={setTeamId}
                        teamId={teamId}
                    />
                </View>
            </View>
        </View>
    );
};

export default Header;
<|MERGE_RESOLUTION|>--- conflicted
+++ resolved
@@ -35,21 +35,6 @@
 const getStyleFromTheme = makeStyleSheetFromTheme((theme: Theme) => {
     return {
         container: {
-<<<<<<< HEAD
-
-            backgroundColor: 'orange',
-
-            // backgroundColor: theme.centerChannelBg,
-            marginTop: 10,
-
-            // paddingHorizontal: 12,
-            flexDirection: 'row',
-
-            // paddingVertical: 12,
-            flexGrow: 0,
-            height: HEADER_HEIGHT,
-            alignItems: 'center',
-=======
             marginTop: 10,
             backgroundColor: theme.centerChannelBg,
             borderBottomWidth: 1,
@@ -59,7 +44,6 @@
             marginBottom: 12,
             paddingHorizontal: 12,
             flexDirection: 'row',
->>>>>>> f55976a2
         },
         filter: {
             alignItems: 'center',
